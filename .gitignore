--- conflicted
+++ resolved
@@ -46,10 +46,7 @@
 .Trashes
 ehthumbs.db
 Thumbs.db
-<<<<<<< HEAD
 .cursor
+.cursor.env
 ./results
-=======
-.cursor.env
-.env
->>>>>>> 17b74fe9
+.env